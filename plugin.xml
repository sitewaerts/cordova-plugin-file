<?xml version="1.0" encoding="UTF-8"?>

<plugin xmlns="http://apache.org/cordova/ns/plugins/1.0"
xmlns:android="http://schemas.android.com/apk/res/android"
           id="org.apache.cordova.file"
      version="1.0.0-dev">
    <name>File</name>
    <description>Cordova File Plugin</description>
    <license>Apache 2.0</license>
    <keywords>cordova,file</keywords>
    <repo>https://git-wip-us.apache.org/repos/asf/cordova-plugin-file.git</repo>
    <issue>https://issues.apache.org/jira/browse/CB/component/12320651</issue>

    <js-module src="www/DirectoryEntry.js" name="DirectoryEntry">
        <clobbers target="window.DirectoryEntry" />
    </js-module>

    <js-module src="www/DirectoryReader.js" name="DirectoryReader">
        <clobbers target="window.DirectoryReader" />
    </js-module>

    <js-module src="www/Entry.js" name="Entry">
        <clobbers target="window.Entry" />
    </js-module>

    <js-module src="www/File.js" name="File">
        <clobbers target="window.File" />
    </js-module>

    <js-module src="www/FileEntry.js" name="FileEntry">
        <clobbers target="window.FileEntry" />
    </js-module>

    <js-module src="www/FileError.js" name="FileError">
        <clobbers target="window.FileError" />
    </js-module>

    <js-module src="www/FileReader.js" name="FileReader">
        <clobbers target="window.FileReader" />
    </js-module>

    <js-module src="www/FileSystem.js" name="FileSystem">
        <clobbers target="window.FileSystem" />
    </js-module>

    <js-module src="www/FileUploadOptions.js" name="FileUploadOptions">
        <clobbers target="window.FileUploadOptions" />
    </js-module>

    <js-module src="www/FileUploadResult.js" name="FileUploadResult">
        <clobbers target="window.FileUploadResult" />
    </js-module>

    <js-module src="www/FileWriter.js" name="FileWriter">
        <clobbers target="window.FileWriter" />
    </js-module>

    <js-module src="www/Flags.js" name="Flags">
        <clobbers target="window.Flags" />
    </js-module>

    <js-module src="www/LocalFileSystem.js" name="LocalFileSystem">
        <!-- Non-standards way -->
        <clobbers target="window.LocalFileSystem" />
        <!-- Standards-compliant way -->
        <merges target="window" />
    </js-module>

    <js-module src="www/Metadata.js" name="Metadata">
        <clobbers target="window.Metadata" />
    </js-module>

    <js-module src="www/ProgressEvent.js" name="ProgressEvent">
        <clobbers target="window.ProgressEvent" />
    </js-module>

    <js-module src="www/requestFileSystem.js" name="requestFileSystem">
        <clobbers target="window.requestFileSystem" />
    </js-module>

    <js-module src="www/resolveLocalFileSystemURI.js" name="resolveLocalFileSystemURI">
        <clobbers target="window.resolveLocalFileSystemURI" />
    </js-module>

    <!-- android -->
    <platform name="android">
        <config-file target="res/xml/config.xml" parent="/*">
            <feature name="File" >
                <param name="android-package" value="org.apache.cordova.file.FileUtils"/>
            </feature>
        </config-file>

        <config-file target="AndroidManifest.xml" parent="/*">
            <uses-permission android:name="android.permission.WRITE_EXTERNAL_STORAGE" />
        </config-file>

        <source-file src="src/android/EncodingException.java" target-dir="src/org/apache/cordova/file" />
        <source-file src="src/android/FileExistsException.java" target-dir="src/org/apache/cordova/file" />
        <source-file src="src/android/InvalidModificationException.java" target-dir="src/org/apache/cordova/file" />
        <source-file src="src/android/NoModificationAllowedException.java" target-dir="src/org/apache/cordova/file" />
        <source-file src="src/android/TypeMismatchException.java" target-dir="src/org/apache/cordova/file" />
        <source-file src="src/android/FileUtils.java" target-dir="src/org/apache/cordova/file" />
        <source-file src="src/android/FileHelper.java" target-dir="src/org/apache/cordova/file" />
        <source-file src="src/android/DirectoryManager.java" target-dir="src/org/apache/cordova/file" />
    </platform>

<<<<<<< HEAD
    <!-- amazon-fireos -->
    <platform name="amazon-fireos">
        <config-file target="res/xml/config.xml" parent="/*">
            <feature name="File" >
                <param name="android-package" value="org.apache.cordova.file.FileUtils"/>
            </feature>
        </config-file>

        <config-file target="AndroidManifest.xml" parent="/*">
            <uses-permission android:name="android.permission.WRITE_EXTERNAL_STORAGE" />
        </config-file>

        <source-file src="src/android/EncodingException.java" target-dir="src/org/apache/cordova/file" />
        <source-file src="src/android/FileExistsException.java" target-dir="src/org/apache/cordova/file" />
        <source-file src="src/android/InvalidModificationException.java" target-dir="src/org/apache/cordova/file" />
        <source-file src="src/android/NoModificationAllowedException.java" target-dir="src/org/apache/cordova/file" />
        <source-file src="src/android/TypeMismatchException.java" target-dir="src/org/apache/cordova/file" />
        <source-file src="src/android/FileUtils.java" target-dir="src/org/apache/cordova/file" />
        <source-file src="src/android/FileHelper.java" target-dir="src/org/apache/cordova/file" />
        <source-file src="src/android/DirectoryManager.java" target-dir="src/org/apache/cordova/file" />
=======
    <!-- ubuntu -->
    <platform name="ubuntu">
        <header-file src="src/ubuntu/file.h" />
        <source-file src="src/ubuntu/file.cpp" />
        <js-module src="www/ubuntu/Entry.js" name="Entry1">
            <merges target="window.Entry" />
        </js-module>
        <js-module src="www/ubuntu/FileWriter.js" name="FileWriter1">
            <merges target="window.FileWriter" />
        </js-module>
>>>>>>> 5a1a7a28
    </platform>

    <!-- ios -->
    <platform name="ios">
        <config-file target="config.xml" parent="/*">
            <feature name="File">
                <param name="ios-package" value="CDVFile" />
            </feature>
        </config-file>
        <header-file src="src/ios/CDVFile.h" />
        <source-file src="src/ios/CDVFile.m" />
        <header-file src="src/ios/CDVLocalFilesystem.h" />
        <source-file src="src/ios/CDVLocalFilesystem.m" />
        <header-file src="src/ios/CDVAssetLibraryFilesystem.h" />
        <source-file src="src/ios/CDVAssetLibraryFilesystem.m" />

        <!-- ios specific file apis -->
        <js-module src="www/ios/Entry.js" name="iosEntry">
            <merges target="window.Entry" />
        </js-module>
        <js-module src="www/ios/FileSystem.js" name="iosFileSystem">
            <merges target="window.FileSystem" />
        </js-module>

        <framework src="AssetsLibrary.framework" />
        <framework src="MobileCoreServices.framework" />
    </platform>

    <!-- wp7 -->
    <platform name="wp7">
        <config-file target="config.xml" parent="/*">
            <feature name="File">
                <param name="wp-package" value="File"/>
            </feature>
        </config-file>

        <source-file src="src/wp/File.cs" />

        <!-- wp specific file apis -->
        <js-module src="www/wp/FileUploadOptions.js" name="FileUploadOptions1">
            <merges target="window.FileUploadOptions" />
        </js-module>

    </platform>

    <!-- wp8 -->
    <platform name="wp8">
        <config-file target="config.xml" parent="/*">
            <feature name="File">
                <param name="wp-package" value="File"/>
            </feature>
        </config-file>

        <source-file src="src/wp/File.cs" />

        <!-- wp specific file apis -->
        <js-module src="www/wp/FileUploadOptions.js" name="FileUploadOptions1">
            <merges target="window.FileUploadOptions" />
        </js-module>

    </platform>

    <!-- blackberry10 -->
    <platform name="blackberry10">
        <config-file target="www/config.xml" parent="/widget">
            <feature name="File" value="File" />
        </config-file>
        <js-module src="www/blackberry10/fileUtils.js" name="BB10Utils" />
        <js-module src="www/blackberry10/DirectoryEntry.js" name="BB10DirectoryEntry">
            <clobbers target="window.DirectoryEntry" />
        </js-module>
        <js-module src="www/blackberry10/DirectoryReader.js" name="BB10DirectoryReader">
            <clobbers target="window.DirectoryReader" />
        </js-module>
        <js-module src="www/blackberry10/Entry.js" name="BB10Entry">
            <clobbers target="window.Entry" />
        </js-module>
        <js-module src="www/blackberry10/File.js" name="BB10File">
            <clobbers target="window.File" />
        </js-module>
        <js-module src="www/blackberry10/FileEntry.js" name="BB10FileEntry">
            <clobbers target="window.FileEntry" />
        </js-module>
        <js-module src="www/blackberry10/FileReader.js" name="BB10FileReader">
            <clobbers target="window.FileReader" />
        </js-module>
        <js-module src="www/blackberry10/FileSystem.js" name="BB10FileSystem">
            <clobbers target="window.FileSystem" />
        </js-module>
        <js-module src="www/blackberry10/FileWriter.js" name="BB10FileWriter">
            <clobbers target="window.FileWriter" />
        </js-module>
        <js-module src="www/blackberry10/requestFileSystem.js" name="BB10requestFileSystem">
            <clobbers target="window.requestFileSystem" />
        </js-module>
        <js-module src="www/blackberry10/resolveLocalFileSystemURI.js" name="BB10resolveLocalFileSystemURI">
            <clobbers target="window.resolveLocalFileSystemURI" />
        </js-module>

        <source-file src="src/blackberry10/index.js"></source-file>
    </platform>

    <!-- windows8 -->
    <platform name="windows8">
        <js-module src="src/windows8/FileProxy.js" name="FileProxy">
            <merges target="" />
        </js-module>
    </platform>

</plugin><|MERGE_RESOLUTION|>--- conflicted
+++ resolved
@@ -104,7 +104,6 @@
         <source-file src="src/android/DirectoryManager.java" target-dir="src/org/apache/cordova/file" />
     </platform>
 
-<<<<<<< HEAD
     <!-- amazon-fireos -->
     <platform name="amazon-fireos">
         <config-file target="res/xml/config.xml" parent="/*">
@@ -125,7 +124,9 @@
         <source-file src="src/android/FileUtils.java" target-dir="src/org/apache/cordova/file" />
         <source-file src="src/android/FileHelper.java" target-dir="src/org/apache/cordova/file" />
         <source-file src="src/android/DirectoryManager.java" target-dir="src/org/apache/cordova/file" />
-=======
+
+    </platform>
+
     <!-- ubuntu -->
     <platform name="ubuntu">
         <header-file src="src/ubuntu/file.h" />
@@ -136,7 +137,6 @@
         <js-module src="www/ubuntu/FileWriter.js" name="FileWriter1">
             <merges target="window.FileWriter" />
         </js-module>
->>>>>>> 5a1a7a28
     </platform>
 
     <!-- ios -->
