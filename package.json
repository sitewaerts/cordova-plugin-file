--- conflicted
+++ resolved
@@ -1,10 +1,6 @@
 {
   "name": "cordova-plugin-file",
-<<<<<<< HEAD
-  "version": "8.1.0-dev",
-=======
   "version": "8.1.4-dev",
->>>>>>> 670db341
   "description": "Cordova File Plugin",
   "types": "./types/index.d.ts",
   "cordova": {
